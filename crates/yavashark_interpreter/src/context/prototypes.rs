use std::cell::RefMut;

use anyhow::anyhow;

use yavashark_value::Obj;

use crate::context::Context;
use crate::object::array::ArrayIterator;
use crate::object::{array::Array, Object, Prototype};
use crate::{FunctionPrototype, ObjectHandle, Value};

#[derive(Debug, Clone, PartialEq, Eq)]
pub struct Prototypes {
    pub(crate) obj: ObjectHandle,
    pub(crate) func: ObjectHandle,
    pub(crate) array: ObjectHandle,
    pub(crate) array_iter: ObjectHandle,
}

impl Prototypes {
    pub(crate) fn new() -> Result<Self, anyhow::Error> {
        let obj_prototype = ObjectHandle::new(Prototype::new());

        let func_prototype =
            ObjectHandle::new(FunctionPrototype::new(&obj_prototype.clone().into()));
        
        {
            let mut obj =
                obj_prototype
                    .get_mut()
                    .map_err(|e| anyhow!(format!("{e:?}")))?;
        
            let obj = obj.as_any_mut();
        
            let proto = obj
                .downcast_mut::<Prototype>()
                .ok_or_else(|| anyhow!("downcast_mut::<Prototype> failed"))?;
        
            proto.initialize(func_prototype.clone().into());
        }
        {
            let mut func =
                func_prototype
                    .get_mut()
                    .map_err(|e| anyhow!(format!("{e:?}")))?;

            let func = func.as_any_mut();

            let func = func
                .downcast_mut::<FunctionPrototype>()
                .ok_or_else(|| anyhow!("downcast_mut::<Prototype> failed"))?;

<<<<<<< HEAD
            func.initialize(func_prototype.clone().into());
        }
        
        
        thread::sleep(Duration::from_secs(20));
        
=======
        {
            let mut func = 
                func_prototype
                    .get_mut()
                    .map_err(|e| anyhow!(format!("{e:?}")))?;

            let func = func.as_any_mut();

            let proto = func
                .downcast_mut::<FunctionPrototype>()
                .ok_or_else(|| anyhow!("downcast_mut::<FunctionPrototype> failed"))?;

            proto.initialize(func_prototype.clone().into());
        }

>>>>>>> ef240b52
        let array_prototype = Array::initialize_proto(
            Object::raw_with_proto(obj_prototype.clone().into()),
            func_prototype.clone().into(),
        )
        .map_err(|e| anyhow!(format!("{e:?}")))?;
        
        let array_iter_prototype = ArrayIterator::initialize_proto(
            Object::raw_with_proto(obj_prototype.clone().into()),
            func_prototype.clone().into(),
        )
        .map_err(|e| anyhow!(format!("{e:?}")))?;
        
        

        
        Ok(Self {
            obj: obj_prototype,
            func: func_prototype,
            array: array_prototype,
            array_iter: array_iter_prototype,
        })
    }
}<|MERGE_RESOLUTION|>--- conflicted
+++ resolved
@@ -23,41 +23,22 @@
 
         let func_prototype =
             ObjectHandle::new(FunctionPrototype::new(&obj_prototype.clone().into()));
-        
+
         {
             let mut obj =
                 obj_prototype
                     .get_mut()
                     .map_err(|e| anyhow!(format!("{e:?}")))?;
-        
+
             let obj = obj.as_any_mut();
-        
+
             let proto = obj
                 .downcast_mut::<Prototype>()
                 .ok_or_else(|| anyhow!("downcast_mut::<Prototype> failed"))?;
-        
+
             proto.initialize(func_prototype.clone().into());
         }
-        {
-            let mut func =
-                func_prototype
-                    .get_mut()
-                    .map_err(|e| anyhow!(format!("{e:?}")))?;
 
-            let func = func.as_any_mut();
-
-            let func = func
-                .downcast_mut::<FunctionPrototype>()
-                .ok_or_else(|| anyhow!("downcast_mut::<Prototype> failed"))?;
-
-<<<<<<< HEAD
-            func.initialize(func_prototype.clone().into());
-        }
-        
-        
-        thread::sleep(Duration::from_secs(20));
-        
-=======
         {
             let mut func = 
                 func_prototype
@@ -73,7 +54,6 @@
             proto.initialize(func_prototype.clone().into());
         }
 
->>>>>>> ef240b52
         let array_prototype = Array::initialize_proto(
             Object::raw_with_proto(obj_prototype.clone().into()),
             func_prototype.clone().into(),
@@ -85,8 +65,6 @@
             func_prototype.clone().into(),
         )
         .map_err(|e| anyhow!(format!("{e:?}")))?;
-        
-        
 
         
         Ok(Self {
