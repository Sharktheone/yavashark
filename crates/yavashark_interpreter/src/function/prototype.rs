#![allow(clippy::needless_pass_by_value)]

use yavashark_value::Obj;

use crate::{NativeFunction, Value, ValueResult, Variable};
use crate::context::Context;
use crate::object::Object;

#[derive(Debug)]
pub struct FunctionPrototype {
    pub object: Object,
    pub apply: Variable,
    pub bind: Variable,
    pub call: Variable,
    pub constructor: Variable,
    pub length: Variable,
    pub name: Variable,
}

impl FunctionPrototype {
<<<<<<< HEAD
    
=======
>>>>>>> ef240b52
    #[must_use]
    pub fn new(obj: &Value) -> Self {
        Self {
            object: Object::raw_with_proto(obj.copy()),
            apply: Value::Undefined.into(),
            bind: Value::Undefined.into(),
            call: Value::Undefined.into(),
            constructor: Value::Undefined.into(),
            length: Value::Number(0.0).into(),
            name: Value::String("Function".to_string()).into(),
        }
    }


<<<<<<< HEAD
    pub fn initialize(&mut self, this: Value) {
        self.apply = NativeFunction::with_proto("apply", apply, this.copy()).into();
        self.bind = NativeFunction::with_proto("bind", bind, this.copy()).into();
        self.call = NativeFunction::with_proto("call", call, this.copy()).into();
        self.constructor = NativeFunction::with_proto("Function", constructor, this).into();
=======
    pub fn initialize(&mut self, func: Value) {
        self.apply = NativeFunction::with_proto("apply", apply, func.copy()).into();
        self.bind = NativeFunction::with_proto("bind", bind, func.copy()).into();
        self.call = NativeFunction::with_proto("call", call, func.copy()).into();
        self.constructor = NativeFunction::with_proto("Function", constructor, func.copy()).into();
>>>>>>> ef240b52
    }
}

fn apply(args: Vec<Value>, this: Value, ctx: &mut Context) -> ValueResult {
    todo!()
}

fn bind(args: Vec<Value>, this: Value, ctx: &mut Context) -> ValueResult {
    todo!()
}

fn call(args: Vec<Value>, this: Value, ctx: &mut Context) -> ValueResult {
    todo!()
}

fn constructor(args: Vec<Value>, this: Value, ctx: &mut Context) -> ValueResult {
    todo!()
}

impl Obj<Context> for FunctionPrototype {
    fn define_property(&mut self, name: Value, value: Value) {
        if let Value::String(name) = &name {
            match name.as_str() {
                "apply" => {
                    self.apply = value.into();
                    return;
                }
                "bind" => {
                    self.bind = value.into();
                    return;
                }
                "call" => {
                    self.call = value.into();
                    return;
                }
                "constructor" => {
                    self.constructor = value.into();
                    return;
                }
                "length" => {
                    self.length = value.into();
                    return;
                }
                "name" => {
                    self.name = value.into();
                    return;
                }
                _ => {}
            }
        }

        self.object.define_property(name, value);
    }

    fn define_variable(&mut self, name: Value, value: Variable) {
        if let Value::String(name) = &name {
            match name.as_str() {
                "apply" => {
                    self.apply = value;
                    return;
                }
                "bind" => {
                    self.bind = value;
                    return;
                }
                "call" => {
                    self.call = value;
                    return;
                }
                "constructor" => {
                    self.constructor = value;
                    return;
                }
                "length" => {
                    self.length = value;
                    return;
                }
                "name" => {
                    self.name = value;
                    return;
                }
                _ => {}
            }
        }

        self.object.define_variable(name, value);
    }

    fn resolve_property(&self, name: &Value) -> Option<Value> {
        if let Value::String(name) = name {
            match name.as_str() {
                "apply" => return Some(self.apply.value.copy()),
                "bind" => return Some(self.bind.value.copy()),
                "call" => return Some(self.call.value.copy()),
                "constructor" => return Some(self.constructor.value.copy()),
                "length" => return Some(self.length.value.copy()),
                "name" => return Some(self.name.value.copy()),
                _ => {}
            }
        }

        self.object.resolve_property(name)
    }

    fn get_property(&self, name: &Value) -> Option<&Value> {
        if let Value::String(name) = name {
            match name.as_str() {
                "apply" => return Some(&self.apply.value),
                "bind" => return Some(&self.bind.value),
                "call" => return Some(&self.call.value),
                "constructor" => return Some(&self.constructor.value),
                "length" => return Some(&self.length.value),
                "name" => return Some(&self.name.value),
                _ => {}
            }
        }

        self.object.get_property(name)
    }

    fn get_property_mut(&mut self, name: &Value) -> Option<&mut Value> {
        if let Value::String(name) = name {
            match name.as_str() {
                "apply" => return Some(&mut self.apply.value),
                "bind" => return Some(&mut self.bind.value),
                "call" => return Some(&mut self.call.value),
                "constructor" => return Some(&mut self.constructor.value),
                "length" => return Some(&mut self.length.value),
                "name" => return Some(&mut self.name.value),
                _ => {}
            }
        }

        self.object.get_property_mut(name)
    }

    fn delete_property(&mut self, name: &Value) -> Option<Value> {
        if let Value::String(name) = name {
            match name.as_str() {
                "apply" => {
                    let old = self.apply.value.copy();
                    self.apply = Value::Undefined.into();
                    return Some(old);
                }
                "bind" => {
                    let old = self.bind.value.copy();
                    self.bind = Value::Undefined.into();
                    return Some(old);
                }
                "call" => {
                    let old = self.call.value.copy();
                    self.call = Value::Undefined.into();
                    return Some(old);
                }
                "constructor" => {
                    let old = self.constructor.value.copy();
                    self.constructor = Value::Undefined.into();
                    return Some(old);
                }
                "length" => {
                    let old = self.length.value.copy();
                    self.length = Value::Undefined.into();
                    return Some(old);
                }
                "name" => {
                    let old = self.name.value.copy();
                    self.name = Value::Undefined.into();
                    return Some(old);
                }
                _ => {}
            }
        }

        self.object.delete_property(name)
    }

    fn contains_key(&self, name: &Value) -> bool {
        if let Value::String(name) = name {
            match name.as_str() {
                "apply" | "bind" | "call" | "constructor" | "length" | "name" => return true,
                _ => {}
            }
        }

        self.object.contains_key(name)
    }

    fn name(&self) -> String {
        self.name.value.to_string()
    }

    fn to_string(&self) -> String {
        "Function Prototype".to_string()
    }

    fn properties(&self) -> Vec<(Value, Value)> {
        let mut props = self.object.properties();
        props.push((Value::String("apply".to_string()), self.apply.value.copy()));
        props.push((Value::String("bind".to_string()), self.bind.value.copy()));
        props.push((Value::String("call".to_string()), self.call.value.copy()));
        props.push((
            Value::String("constructor".to_string()),
            self.constructor.value.copy(),
        ));
        props.push((
            Value::String("length".to_string()),
            self.length.value.copy(),
        ));
        props.push((Value::String("name".to_string()), self.name.value.copy()));
        props
    }

    fn keys(&self) -> Vec<Value> {
        let mut keys = self.object.keys();
        keys.push(Value::String("apply".to_string()));
        keys.push(Value::String("bind".to_string()));
        keys.push(Value::String("call".to_string()));
        keys.push(Value::String("constructor".to_string()));
        keys.push(Value::String("length".to_string()));
        keys.push(Value::String("name".to_string()));
        keys
    }

    fn values(&self) -> Vec<Value> {
        let mut values = self.object.values();
        values.push(self.apply.value.copy());
        values.push(self.bind.value.copy());
        values.push(self.call.value.copy());
        values.push(self.constructor.value.copy());
        values.push(self.length.value.copy());
        values.push(self.name.value.copy());
        values
    }

    fn get_array_or_done(&self, index: usize) -> (bool, Option<Value>) {
        self.object.get_array_or_done(index)
    }

    fn clear_values(&mut self) {
        self.object.clear_values();
        self.apply = Value::Undefined.into();
        self.bind = Value::Undefined.into();
        self.call = Value::Undefined.into();
        self.constructor = Value::Undefined.into();
        self.length = Value::Number(0.0).into();
        self.name = Value::String("Function".to_string()).into();
    }


    fn prototype(&self) -> Value {
        self.object.prototype()
    }
}<|MERGE_RESOLUTION|>--- conflicted
+++ resolved
@@ -18,10 +18,6 @@
 }
 
 impl FunctionPrototype {
-<<<<<<< HEAD
-    
-=======
->>>>>>> ef240b52
     #[must_use]
     pub fn new(obj: &Value) -> Self {
         Self {
@@ -36,19 +32,11 @@
     }
 
 
-<<<<<<< HEAD
-    pub fn initialize(&mut self, this: Value) {
-        self.apply = NativeFunction::with_proto("apply", apply, this.copy()).into();
-        self.bind = NativeFunction::with_proto("bind", bind, this.copy()).into();
-        self.call = NativeFunction::with_proto("call", call, this.copy()).into();
-        self.constructor = NativeFunction::with_proto("Function", constructor, this).into();
-=======
     pub fn initialize(&mut self, func: Value) {
         self.apply = NativeFunction::with_proto("apply", apply, func.copy()).into();
         self.bind = NativeFunction::with_proto("bind", bind, func.copy()).into();
         self.call = NativeFunction::with_proto("call", call, func.copy()).into();
         self.constructor = NativeFunction::with_proto("Function", constructor, func.copy()).into();
->>>>>>> ef240b52
     }
 }
 
